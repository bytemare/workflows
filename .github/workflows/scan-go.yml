name: Code Scanning

on:
  workflow_call:
    inputs:
      sonar-configuration:
        required: true
        description: "Path to the configuration file"
        type: string
      coverage-command:
        description: 'The command to use to run the tests (defaults to go test -v -race -covermode=atomic -coverpkg=./...)'
        required: false
        type: string
        default: go test -v -race -covermode=atomic -coverpkg=./...
      coverage-output-file:
        description: 'The output file name to store the coverage results in (defaults to coverage.out)'
        required: true
        type: string
        default: coverage.out
      coverage-scope:
        description: 'The location to run the command on (defaults to ./...)'
        required: false
        type: string
        default: ./...
      go-mod:
        description: 'Go mod file'
        required: false
        type: string
        default: ./go.mod
    secrets:
      github:
        required: true
      sonar:
        required: true
      codecov:
        required: true
      semgrep:
        required: true

permissions: {}

jobs:
  Dependency-Review:
    runs-on: ubuntu-latest
    permissions:
      contents: read
    steps:
      - name: Harden Runner
        uses: step-security/harden-runner@91182cccc01eb5e619899d80e4e971d6181294a7
        with:
          disable-sudo: true
          egress-policy: block
          allowed-endpoints: >
            api.deps.dev:443
            api.github.com:443
            api.securityscorecards.dev:443
            github.com:443

      - name: 'Checkout Repository'
        uses: actions/checkout@d632683dd7b4114ad314bca15554477dd762a938
      - name: 'Dependency Review'
        uses: actions/dependency-review-action@32b7d886d598aa8c3119a0a5fdbb89d7afa11812
        with:
          base-ref: ${{ github.event.pull_request.base.sha || 'main' }}
          head-ref: ${{ github.event.pull_request.head.sha || github.ref }}

  Semgrep:
    runs-on: ubuntu-24.04
    env:
      SEMGREP_APP_TOKEN: ${{ secrets.semgrep }}
    container:
      image: semgrep/semgrep
    if: (github.actor != 'dependabot[bot]')
    steps:
      - name: Checkout repo
        uses: actions/checkout@d632683dd7b4114ad314bca15554477dd762a938
      - run: semgrep ci

  Codecov:
    runs-on: ubuntu-latest
    steps:
      - name: Harden Runner
        uses: step-security/harden-runner@91182cccc01eb5e619899d80e4e971d6181294a7
        with:
          egress-policy: block

      - name: Init go
<<<<<<< HEAD
        uses: bytemare/actions/init-go@6f0cffa18f8a410f974bb7619809fd79b7039990
=======
        uses: bytemare/actions/init-go@f2cf8288750014cf906d21065e47f66bb1186512
>>>>>>> 22f86a57
        with:
          go-mod: ${{ inputs.go-mod }}

      - name: Code Coverage
        shell: bash
        run: ${{ inputs.coverage-command }} -coverprofile=${{ inputs.coverage-output-file }} ${{ inputs.coverage-scope }}

<<<<<<< HEAD
      - uses: bytemare/actions/codecov@6f0cffa18f8a410f974bb7619809fd79b7039990
=======
      - uses: bytemare/actions/codecov@f2cf8288750014cf906d21065e47f66bb1186512
>>>>>>> 22f86a57
        env:
          CODECOV_TOKEN: ${{ secrets.codecov }}
        with:
          coverage-report: ${{ needs.Cover.outputs.coverage-output-file }}

  Sonar:
    runs-on: ubuntu-latest
    permissions:
      contents: read
    steps:
<<<<<<< HEAD
      - uses: bytemare/actions/sonar-scan@6f0cffa18f8a410f974bb7619809fd79b7039990
=======
      - uses: bytemare/actions/sonar-scan@f2cf8288750014cf906d21065e47f66bb1186512
>>>>>>> 22f86a57
        env:
          GITHUB_TOKEN: ${{ secrets.github }}
          SONAR_TOKEN: ${{ secrets.sonar }}
        with:
          configuration: ${{ inputs.sonar-configuration }}
          coverage-output-file: ${{ inputs.coverage-output-file }}
          go-mod: ${{ inputs.go-mod }}<|MERGE_RESOLUTION|>--- conflicted
+++ resolved
@@ -85,11 +85,7 @@
           egress-policy: block
 
       - name: Init go
-<<<<<<< HEAD
         uses: bytemare/actions/init-go@6f0cffa18f8a410f974bb7619809fd79b7039990
-=======
-        uses: bytemare/actions/init-go@f2cf8288750014cf906d21065e47f66bb1186512
->>>>>>> 22f86a57
         with:
           go-mod: ${{ inputs.go-mod }}
 
@@ -97,11 +93,7 @@
         shell: bash
         run: ${{ inputs.coverage-command }} -coverprofile=${{ inputs.coverage-output-file }} ${{ inputs.coverage-scope }}
 
-<<<<<<< HEAD
       - uses: bytemare/actions/codecov@6f0cffa18f8a410f974bb7619809fd79b7039990
-=======
-      - uses: bytemare/actions/codecov@f2cf8288750014cf906d21065e47f66bb1186512
->>>>>>> 22f86a57
         env:
           CODECOV_TOKEN: ${{ secrets.codecov }}
         with:
@@ -112,11 +104,7 @@
     permissions:
       contents: read
     steps:
-<<<<<<< HEAD
       - uses: bytemare/actions/sonar-scan@6f0cffa18f8a410f974bb7619809fd79b7039990
-=======
-      - uses: bytemare/actions/sonar-scan@f2cf8288750014cf906d21065e47f66bb1186512
->>>>>>> 22f86a57
         env:
           GITHUB_TOKEN: ${{ secrets.github }}
           SONAR_TOKEN: ${{ secrets.sonar }}
