--- conflicted
+++ resolved
@@ -60,29 +60,7 @@
   Dependency-Review:
     permissions:
       contents: read
-<<<<<<< HEAD
     uses: ./.github/workflows/dependency-review.yml
-=======
-    steps:
-      - name: Harden Runner
-        uses: step-security/harden-runner@b131ca5ebfca4930fe6d4a3e82d1e386b4873c94
-        with:
-          disable-sudo: true
-          egress-policy: block
-          allowed-endpoints: >
-            api.deps.dev:443
-            api.github.com:443
-            api.securityscorecards.dev:443
-            github.com:443
-
-      - name: 'Checkout Repository'
-        uses: actions/checkout@85e6279cec87321a52edac9c87bce653a07cf6c2
-      - name: 'Dependency Review'
-        uses: actions/dependency-review-action@ac9b193bebc6a308717bebfeaedd0204c20b693c
-        with:
-          base-ref: ${{ github.event.pull_request.base.sha || 'main' }}
-          head-ref: ${{ github.event.pull_request.head.sha || github.ref }}
->>>>>>> df6dfbb4
 
   Semgrep:
     runs-on: ubuntu-24.04
@@ -97,7 +75,6 @@
       - run: semgrep ci
 
   Codecov:
-<<<<<<< HEAD
     uses: ./.github/workflows/codecov.yml
     env:
       CODECOV_TOKEN: ${{ secrets.codecov }}
@@ -105,46 +82,10 @@
       coverage-command: ${{ inputs.coverage-command }}
       coverage-report: ${{ inputs.coverage-output-file }}
       coverage-scope: ${{ inputs.coverage-scope }}
-=======
-    runs-on: ubuntu-latest
-    steps:
-      - name: Harden Runner
-        uses: step-security/harden-runner@b131ca5ebfca4930fe6d4a3e82d1e386b4873c94
-        with:
-          egress-policy: block
-          allowed-endpoints: >
-            api.codecov.io:443
-            cli.codecov.io:443
-            ingest.codecov.io:443
-            api.github.com:443
-            github.com:443
-            golang.org:443
-            keybase.io:443
-            objects.githubusercontent.com:443
-            proxy.golang.org:443
-            storage.googleapis.com:443
-            sum.golang.org:443
-
-      - name: Init go
-        uses: bytemare/actions/init-go@5575384c8c8b6f0c11a71a5ab33491e69c3cdd94
-        with:
-          go-mod: ${{ inputs.go-mod }}
-
-      - name: Code Coverage
-        shell: bash
-        run: ${{ inputs.coverage-command }} -coverprofile=${{ inputs.coverage-output-file }} ${{ inputs.coverage-scope }}
-
-      - uses: bytemare/actions/codecov@5575384c8c8b6f0c11a71a5ab33491e69c3cdd94
-        env:
-          CODECOV_TOKEN: ${{ secrets.codecov }}
-        with:
-          coverage-report: ${{ needs.Cover.outputs.coverage-output-file }}
->>>>>>> df6dfbb4
 
   Sonar:
     permissions:
       contents: read
-<<<<<<< HEAD
     uses: ./.github/workflows/sonarqube.yml
     env:
       GITHUB_TOKEN: ${{ secrets.github }}
@@ -153,15 +94,4 @@
       configuration: ${{ inputs.sonar-configuration }}
       coverage-command: ${{ inputs.coverage-command }}
       coverage-report: ${{ inputs.coverage-output-file }}
-      coverage-scope: ${{ inputs.coverage-scope }}
-=======
-    steps:
-      - uses: bytemare/actions/sonar-scan@5575384c8c8b6f0c11a71a5ab33491e69c3cdd94
-        env:
-          GITHUB_TOKEN: ${{ secrets.github }}
-          SONAR_TOKEN: ${{ secrets.sonar }}
-        with:
-          configuration: ${{ inputs.sonar-configuration }}
-          coverage-output-file: ${{ inputs.coverage-output-file }}
-          go-mod: ${{ inputs.go-mod }}
->>>>>>> df6dfbb4
+      coverage-scope: ${{ inputs.coverage-scope }}