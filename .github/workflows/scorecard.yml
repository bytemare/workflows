--- conflicted
+++ resolved
@@ -56,12 +56,7 @@
           path: results.sarif
           retention-days: 5
 
-<<<<<<< HEAD
       - name: "Upload SARIF results to GitHub's code scanning dashboard"
-        uses: github/codeql-action/upload-sarif@0f1559aeaf806072ddd427d1b11e1c956e4851a0
-=======
-      - name: "Upload SARIF results to code scanning"
         uses: github/codeql-action/upload-sarif@606392577144219644443c010bc0e17ad563e559
->>>>>>> afcbaff0
         with:
           sarif_file: results.sarif