name: golangci-lint

on:
  workflow_call:
    inputs:
      config-path:
        required: false
        description: 'Path to the GolangCI-Lint configuration file'
        type: string
        default: .github/.golangci.yml
      scope:
        required: false
        description: 'Go mod file (defaults to ./go.mod)'
        type: string
        default: ./...
      go-mod:
        required: false
        description: 'Go mod file (defaults to ./go.mod)'
        type: string
        default: ./go.mod

permissions: {}

jobs:
  GolangCI-Lint:
    runs-on: ubuntu-latest
    steps:
      - name: Harden Runner
        uses: step-security/harden-runner@b131ca5ebfca4930fe6d4a3e82d1e386b4873c94
        with:
          egress-policy: block
          allowed-endpoints: >
            api.github.com:443
            github.com:443
            golang.org:443
            golangci-lint.run:443
            objects.githubusercontent.com:443
            proxy.golang.org:443
            raw.githubusercontent.com:443
            storage.googleapis.com:443
            sum.golang.org:443

<<<<<<< HEAD
      - uses: bytemare/actions/init-go@981f181f7b5b37944a59e3e1e68d18bbc4049cd3
=======
      - uses: bytemare/actions/init-go@5575384c8c8b6f0c11a71a5ab33491e69c3cdd94
>>>>>>> df6dfbb4
        with:
          go-mod: ${{ inputs.go-mod }}

      - uses: golangci/golangci-lint-action@1f07148fa0c704709f56ae92884ec7fc9d19a413
        with:
          version: latest
          args: --config=${{ inputs.config-path }} ${{ inputs.scope }}<|MERGE_RESOLUTION|>--- conflicted
+++ resolved
@@ -40,11 +40,7 @@
             storage.googleapis.com:443
             sum.golang.org:443
 
-<<<<<<< HEAD
       - uses: bytemare/actions/init-go@981f181f7b5b37944a59e3e1e68d18bbc4049cd3
-=======
-      - uses: bytemare/actions/init-go@5575384c8c8b6f0c11a71a5ab33491e69c3cdd94
->>>>>>> df6dfbb4
         with:
           go-mod: ${{ inputs.go-mod }}
 
