--- conflicted
+++ resolved
@@ -39,11 +39,7 @@
             storage.googleapis.com:443
             sum.golang.org:443
 
-<<<<<<< HEAD
-      - uses: bytemare/actions/init-go@2d4d80eaca06e8ee8a7c212ad7ad55b8b0b801fd
-=======
       - uses: bytemare/actions/init-go@5793d397be5699456d7e10e48859f3ce0995a73c
->>>>>>> f2777ae7
         with:
           go-mod: ${{ inputs.go-mod }}
 
